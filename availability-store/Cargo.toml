[package]
name = "polkadot-availability-store"
description = "Persistent database for parachain data"
version = "0.7.11"
authors = ["Parity Technologies <admin@parity.io>"]
edition = "2018"

[dependencies]
polkadot-primitives = { path = "../primitives" }
polkadot-erasure-coding = { path = "../erasure-coding" }
parking_lot = "0.9.0"
derive_more = "0.99"
log = "0.4.8"
futures = "0.3.1"
tokio = { version = "0.2.4", features = ["rt-core"] }
exit-future = "0.2.0"
codec = { package = "parity-scale-codec", version = "1.1.0", default-features = false, features = ["derive"] }
<<<<<<< HEAD
sc-network = { git = "https://github.com/paritytech/substrate", branch = "ashley-polkadot-wasm" }
consensus_common = { package = "sp-consensus", git = "https://github.com/paritytech/substrate", branch = "ashley-polkadot-wasm" }
client = { package = "sc-client-api", git = "https://github.com/paritytech/substrate", branch = "ashley-polkadot-wasm" }
sc-client = { git = "https://github.com/paritytech/substrate", branch = "ashley-polkadot-wasm" }
sp-runtime = { git = "https://github.com/paritytech/substrate", default-features = false, branch = "ashley-polkadot-wasm" }
sp-blockchain = { git = "https://github.com/paritytech/substrate", branch = "ashley-polkadot-wasm" }
sp-api = { git = "https://github.com/paritytech/substrate", branch = "ashley-polkadot-wasm" }
keystore = { package = "sc-keystore", git = "https://github.com/paritytech/substrate", branch = "ashley-polkadot-wasm" }
sp-core = { git = "https://github.com/paritytech/substrate", branch = "ashley-polkadot-wasm" }
kvdb = "0.1.1"
kvdb-memorydb = "0.1.2"
=======
sc-network = { git = "https://github.com/paritytech/substrate", branch = "ashley-browser-utils" }
consensus_common = { package = "sp-consensus", git = "https://github.com/paritytech/substrate", branch = "ashley-browser-utils" }
client = { package = "sc-client-api", git = "https://github.com/paritytech/substrate", branch = "ashley-browser-utils" }
sc-client = { git = "https://github.com/paritytech/substrate", branch = "ashley-browser-utils" }
sp-runtime = { git = "https://github.com/paritytech/substrate", default-features = false, branch = "ashley-browser-utils" }
sp-blockchain = { git = "https://github.com/paritytech/substrate", branch = "ashley-browser-utils" }
sp-api = { git = "https://github.com/paritytech/substrate", branch = "ashley-browser-utils" }
keystore = { package = "sc-keystore", git = "https://github.com/paritytech/substrate", branch = "ashley-browser-utils" }
sp-core = { git = "https://github.com/paritytech/substrate", branch = "ashley-browser-utils" }
kvdb = "0.2.0"
kvdb-memorydb = "0.2.0"
>>>>>>> 7805886e

[target.'cfg(not(target_os = "unknown"))'.dependencies]
kvdb-rocksdb = "0.3"<|MERGE_RESOLUTION|>--- conflicted
+++ resolved
@@ -15,7 +15,6 @@
 tokio = { version = "0.2.4", features = ["rt-core"] }
 exit-future = "0.2.0"
 codec = { package = "parity-scale-codec", version = "1.1.0", default-features = false, features = ["derive"] }
-<<<<<<< HEAD
 sc-network = { git = "https://github.com/paritytech/substrate", branch = "ashley-polkadot-wasm" }
 consensus_common = { package = "sp-consensus", git = "https://github.com/paritytech/substrate", branch = "ashley-polkadot-wasm" }
 client = { package = "sc-client-api", git = "https://github.com/paritytech/substrate", branch = "ashley-polkadot-wasm" }
@@ -25,21 +24,8 @@
 sp-api = { git = "https://github.com/paritytech/substrate", branch = "ashley-polkadot-wasm" }
 keystore = { package = "sc-keystore", git = "https://github.com/paritytech/substrate", branch = "ashley-polkadot-wasm" }
 sp-core = { git = "https://github.com/paritytech/substrate", branch = "ashley-polkadot-wasm" }
-kvdb = "0.1.1"
-kvdb-memorydb = "0.1.2"
-=======
-sc-network = { git = "https://github.com/paritytech/substrate", branch = "ashley-browser-utils" }
-consensus_common = { package = "sp-consensus", git = "https://github.com/paritytech/substrate", branch = "ashley-browser-utils" }
-client = { package = "sc-client-api", git = "https://github.com/paritytech/substrate", branch = "ashley-browser-utils" }
-sc-client = { git = "https://github.com/paritytech/substrate", branch = "ashley-browser-utils" }
-sp-runtime = { git = "https://github.com/paritytech/substrate", default-features = false, branch = "ashley-browser-utils" }
-sp-blockchain = { git = "https://github.com/paritytech/substrate", branch = "ashley-browser-utils" }
-sp-api = { git = "https://github.com/paritytech/substrate", branch = "ashley-browser-utils" }
-keystore = { package = "sc-keystore", git = "https://github.com/paritytech/substrate", branch = "ashley-browser-utils" }
-sp-core = { git = "https://github.com/paritytech/substrate", branch = "ashley-browser-utils" }
 kvdb = "0.2.0"
 kvdb-memorydb = "0.2.0"
->>>>>>> 7805886e
 
 [target.'cfg(not(target_os = "unknown"))'.dependencies]
 kvdb-rocksdb = "0.3"