--- conflicted
+++ resolved
@@ -19,33 +19,18 @@
 polkadot-primitives = { path = "../primitives" }
 polkadot-erasure-coding = { path = "../erasure-coding" }
 table = { package = "polkadot-statement-table", path = "../statement-table" }
-<<<<<<< HEAD
 grandpa = { package = "sc-finality-grandpa", git = "https://github.com/paritytech/substrate", branch = "ashley-polkadot-wasm" }
 inherents = { package = "sp-inherents", git = "https://github.com/paritytech/substrate", branch = "ashley-polkadot-wasm" }
 consensus = { package = "sp-consensus", git = "https://github.com/paritytech/substrate", branch = "ashley-polkadot-wasm" }
 primitives = { package = "sp-core", git = "https://github.com/paritytech/substrate", branch = "ashley-polkadot-wasm" }
 txpool-api = { package = "sp-transaction-pool", git = "https://github.com/paritytech/substrate", branch = "ashley-polkadot-wasm" }
-client = { package = "sc-client-api", git = "https://github.com/paritytech/substrate", branch = "ashley-polkadot-wasm" }
 sp-blockchain = { git = "https://github.com/paritytech/substrate", branch = "ashley-polkadot-wasm" }
 sp-api = { git = "https://github.com/paritytech/substrate", branch = "ashley-polkadot-wasm" }
+sc-client-api = { git = "https://github.com/paritytech/substrate", branch = "ashley-polkadot-wasm" }
 sp-timestamp = { git = "https://github.com/paritytech/substrate", branch = "ashley-polkadot-wasm" }
 block-builder = { package = "sc-block-builder", git = "https://github.com/paritytech/substrate", branch = "ashley-polkadot-wasm" }
 trie = { package = "sp-trie", git = "https://github.com/paritytech/substrate", branch = "ashley-polkadot-wasm" }
 runtime_primitives = { package = "sp-runtime", git = "https://github.com/paritytech/substrate", branch = "ashley-polkadot-wasm" }
-=======
-grandpa = { package = "sc-finality-grandpa", git = "https://github.com/paritytech/substrate", branch = "polkadot-master" }
-inherents = { package = "sp-inherents", git = "https://github.com/paritytech/substrate", branch = "polkadot-master" }
-consensus = { package = "sp-consensus", git = "https://github.com/paritytech/substrate", branch = "polkadot-master" }
-primitives = { package = "sp-core", git = "https://github.com/paritytech/substrate", branch = "polkadot-master" }
-txpool-api = { package = "sp-transaction-pool", git = "https://github.com/paritytech/substrate", branch = "polkadot-master" }
-sp-blockchain = { git = "https://github.com/paritytech/substrate", branch = "polkadot-master" }
-sp-api = { git = "https://github.com/paritytech/substrate", branch = "polkadot-master" }
-sc-client-api = { git = "https://github.com/paritytech/substrate", branch = "polkadot-master" }
-sp-timestamp = { git = "https://github.com/paritytech/substrate", branch = "polkadot-master" }
-block-builder = { package = "sc-block-builder", git = "https://github.com/paritytech/substrate", branch = "polkadot-master" }
-trie = { package = "sp-trie", git = "https://github.com/paritytech/substrate", branch = "polkadot-master" }
-runtime_primitives = { package = "sp-runtime", git = "https://github.com/paritytech/substrate", branch = "polkadot-master" }
->>>>>>> b4f03680
 bitvec = { version = "0.15.2", default-features = false, features = ["alloc"] }
 runtime_babe = { package = "pallet-babe", git = "https://github.com/paritytech/substrate", branch = "ashley-polkadot-wasm" }
 babe-primitives = { package = "sp-consensus-babe", git = "https://github.com/paritytech/substrate", branch = "ashley-polkadot-wasm" }
